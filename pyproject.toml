[build-system]
requires = ["setuptools>=61.0"]
build-backend = "setuptools.build_meta"

[project]
name = "mooseherder"
version = "0.1.0"
description = "A herder for calling MOOSE and gmsh to run parallel parametric sweeps of simulations."
authors = [
  { name = "thescepticalrabbit", email = "thescepticalrabbit@gmail.com" },
  { name = "fusmatrs", email = "rory.spencer@ukaea.uk"},
<<<<<<< HEAD
  { name = "lukethehuman", email = "email@email.com"},
=======
  { name = "lukethehuman", email = "luke.humphrey@ukaea.uk"},
>>>>>>> 2996f509
]
license = { file = "LICENSE" }
readme = "README.md"
classifiers = [
    "Programming Language :: Python :: 3",
    "License :: GNU LGPL",
    "Operating System :: OS Independent",
]
requires-python = ">=3.11"
dependencies = [
  "numpy>=1.26.0",
  "netCDF4>=1.6.5"
]

[project.urls]
"Repository" = "https://github.com/Applied-Materials-Technology/mooseherder"
"Issue Tracker" = "https://github.com/Applied-Materials-Technology/mooseherder/issues"

[tool.setuptools.packages.find]
where = ["src"]<|MERGE_RESOLUTION|>--- conflicted
+++ resolved
@@ -9,11 +9,7 @@
 authors = [
   { name = "thescepticalrabbit", email = "thescepticalrabbit@gmail.com" },
   { name = "fusmatrs", email = "rory.spencer@ukaea.uk"},
-<<<<<<< HEAD
-  { name = "lukethehuman", email = "email@email.com"},
-=======
   { name = "lukethehuman", email = "luke.humphrey@ukaea.uk"},
->>>>>>> 2996f509
 ]
 license = { file = "LICENSE" }
 readme = "README.md"
